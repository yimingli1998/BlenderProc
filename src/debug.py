--- conflicted
+++ resolved
@@ -11,11 +11,8 @@
 
 # Add path to custom packages inside the blender main directory
 sys.path.append(os.path.join(os.path.dirname(sys.executable), "custom-python-packages"))
-<<<<<<< HEAD
 sys.path.append('/home_local/sund_ma/src/foreign_packages/bop/bop_toolkit-1')
-=======
 
->>>>>>> e36cb6f2
 # Delete all loaded models inside src/, as they are cached inside blender
 for module in list(sys.modules.keys()):
     if module.startswith("src"):
