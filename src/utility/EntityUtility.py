from typing import Union, Any

import bpy
from src.utility.Utility import Utility, KeyFrame
from mathutils import Vector, Euler, Color, Matrix

from typing import List

class Entity:

    def __init__(self, object: bpy.types.Object):
        self.blender_obj = object

    @staticmethod
    def create_empty(entity_name: str, empty_type: str = "plain_axes") -> "Entity":
        """ Creates an empty entity.

        :param entity_name: The name of the new entity.
        :param empty_type: Type of the newly created empty entity. Available: ["plain_axes", "arrows", "single_arrow", \
                           "circle", "cube", "sphere", "cone"]
        :return: The new Mesh entity.
        """
        if empty_type.lower() in ["plain_axes", "arrows", "single_arrow", "circle", "cube", "sphere", "cone"]:
            bpy.ops.object.empty_add(type=empty_type.upper(), align="WORLD")
        else:
            raise RuntimeError(f'Unknown basic empty type "{empty_type}"! Available types: "plain_axes".')

        new_entity = Entity(bpy.context.object)
        new_entity.set_name(entity_name)
        return new_entity

    @staticmethod
    def convert_to_entities(blender_objects: list) -> List["Entity"]:
        """ Converts the given list of blender objects to entities

        :param blender_objects: List of blender objects.
        :return: The list of entities.
        """
        return [Entity(obj) for obj in blender_objects]

    def set_name(self, name: str):
        """ Sets the name of the entity.

        :param name: The new name.
        """
        self.blender_obj.name = name

    def get_name(self) -> str:
        """ Returns the name of the entity.

        :return: The name.
        """
        return self.blender_obj.name

    def set_location(self, location: Union[list, Vector], frame: int = None):
        """ Sets the location of the entity in 3D world coordinates.

        :param location: The location to set.
        :param frame: The frame number which the value should be set to. If None is given, the current frame number is used.
        """
        self.blender_obj.location = location
        Utility.insert_keyframe(self.blender_obj, "location", frame)

    def set_rotation_euler(self, rotation_euler: Union[list, Euler], frame: int = None):
        """ Sets the rotation of the entity in euler angles.

        :param rotation_euler: The euler angles to set.
        :param frame: The frame number which the value should be set to. If None is given, the current frame number is used.
        """
        self.blender_obj.rotation_euler = rotation_euler
        Utility.insert_keyframe(self.blender_obj, "rotation_euler", frame)

    def set_scale(self, scale: Union[list, Vector], frame: int = None):
        """ Sets the scale of the entity along all three axes.

        :param scale: The scale to set.
        :param frame: The frame number which the value should be set to. If None is given, the current frame number is used.
        """
        self.blender_obj.scale = scale
        Utility.insert_keyframe(self.blender_obj, "scale", frame)

    def get_location(self, frame: int = None) -> Vector:
        """ Returns the location of the entity in 3D world coordinates.

        :param frame: The frame number at which the value should be returned. If None is given, the current frame number is used.
        :return: The location at the specified frame.
        """
        with KeyFrame(frame):
            return self.blender_obj.location

    def get_rotation(self, frame: int = None) -> Euler:
        """ Returns the rotation of the entity in euler angles.

        :param frame: The frame number at which the value should be returned. If None is given, the current frame number is used.
        :return: The rotation at the specified frame.
        """
        with KeyFrame(frame):
            return self.blender_obj.rotation_euler

    def get_scale(self, frame: int = None) -> Vector:
        """ Returns the scale of the entity along all three axes.

        :param frame: The frame number at which the value should be returned. If None is given, the current frame number is used.
        :return: The scale at the specified frame.
        """
        with KeyFrame(frame):
            return self.blender_obj.scale

    def apply_T(self, transform: Matrix):
        """ Apply the given transformation to the pose of the entity.

        :param transform: A 4x4 matrix representing the transformation.
        """
        self.blender_obj.matrix_world @= transform

    def set_local2world_mat(self, matrix_world: Matrix):
        """ Sets the pose of the object in the form of a local2world matrix.

        :param matrix_world: A 4x4 matrix.
        """
        self.blender_obj.matrix_world = matrix_world

    def get_local2world_mat(self) -> Matrix:
        """ Returns the pose of the object in the form of a local2world matrix.

        :return: The 4x4 local2world matrix.
        """
        return self.blender_obj.matrix_world

    def get_cp(self, key: str, frame: int = None) -> Any:
        """ Returns the custom property with the given key.

        :param key: The key of the custom property.
        :param frame: The frame number at which the value should be returned. If None is given, the current frame number is used.
        :return: The value of the custom property.
        """
        with KeyFrame(frame):
            return self.blender_obj[key]

    def set_cp(self, key: str, value: Any, frame: int = None):
        """ Sets the custom property with the given key.

        Keyframes can be only set for custom properties from type int, float or bool.

        :param key: The key of the custom property.
        :param value: The value to set.
        :param frame: The frame number which the value should be set to. If None is given, the current frame number is used.
        """
        self.blender_obj[key] = value
        if isinstance(self.blender_obj[key], float) or isinstance(self.blender_obj[key], int):
            Utility.insert_keyframe(self.blender_obj, "[\"" + key + "\"]", frame)

    def del_cp(self, key):
        """ Removes the custom property with the given key.

        :param key: The key of the custom property to remove.
        """
        del self.blender_obj[key]

    def has_cp(self, key: str) -> bool:
        """ Return whether a custom property with the given key exists.

        :param key: The key of the custom property to check.
        :return: True, if the custom property exists.
        """
        return key in self.blender_obj

    def get_all_cps(self) -> list:
        """ Returns all custom properties as key, value pairs.

        :return: A list of key value pairs
        """
        return self.blender_obj.items()

    def clear_all_cps(self):
        """ Removes all existing custom properties the entity has. """
        keys = self.blender_obj.keys()
        for key in keys:
            del self.blender_obj[key]

    def select(self):
        """ Selects the entity. """
        self.blender_obj.select_set(True)

    def deselect(self):
        """ Deselects the entity. """
        self.blender_obj.select_set(False)

    def set_parent(self, parent: "Entity"):
        """ Sets the parent of entity.

        :param parent: The parent entity to set.
        """
        self.blender_obj.parent = parent.blender_obj

    def get_parent(self) -> "Entity":
        """ Returns the parent of the entity.

        :return: The parent.
        """
        return Entity(self.blender_obj.parent)

    def delete(self):
        """ Deletes the entity """
        bpy.ops.object.delete({"selected_objects": [self.blender_obj]})

    def __setattr__(self, key, value):
        if key != "blender_obj":
            raise Exception("The entity class does not allow setting any attribute. Use the corresponding method or directly access the blender attribute via entity.blender_obj.attribute_name")
        else:
            object.__setattr__(self, key, value)

    def __eq__(self, other):
        if isinstance(other, Entity):
            return self.blender_obj == other.blender_obj
<<<<<<< HEAD
        return False
=======
        return False

    def __hash__(self):
        return hash(self.blender_obj)
>>>>>>> 3fd7865d
<|MERGE_RESOLUTION|>--- conflicted
+++ resolved
@@ -213,11 +213,7 @@
     def __eq__(self, other):
         if isinstance(other, Entity):
             return self.blender_obj == other.blender_obj
-<<<<<<< HEAD
         return False
-=======
-        return False
 
     def __hash__(self):
-        return hash(self.blender_obj)
->>>>>>> 3fd7865d
+        return hash(self.blender_obj)