--- conflicted
+++ resolved
@@ -40,59 +40,8 @@
         # walk over all objects
         for obj in self._objects_to_manipulate:
             if hasattr(obj, 'material_slots'):
-<<<<<<< HEAD
                 # walk over all materials
                 for material in obj.material_slots:
                     if np.random.uniform(0, 1) <= self.randomization_level:
                         # select a random material to replace the old one with
-                        material.material = np.random.choice(self._materials_to_replace_with)
-=======
-                self._randomize_material_for_obj(obj)
-
-    def _randomize_material_for_obj(self, obj):
-        """
-        Walk over all materials in the given obj and assign a random material (might stay the same)
-        :param obj: obj which contains a material_slot
-        """
-
-        for m in obj.material_slots:
-            # Check if materials without texture should be randomized
-            if self.randomize_textures_only:
-                # Check if the material has a texture image
-                nodes = m.material.node_tree.nodes
-
-                if Utility.get_nodes_with_type(nodes, "ShaderNodeTexImage"):
-                    self._pick_assign_random_material(m)
-            else:
-                self._pick_assign_random_material(m)
-
-    def _pick_assign_random_material(self, m):
-        """
-        For the given material slot with randomization_level probability assigns a random
-        material(with or without texture depending on the value of output_textures_only) from the scene
-
-        :param m: Material slot for which material should be randomized
-        """
-
-        if np.random.uniform(0, 1) <= self.randomization_level:
-            m.material = np.random.choice(self.scene_materials)
-
-    def _store_all_materials(self):
-        """
-        Stores all available materials(with or without textures depending on output_textures_only) from the
-        given objects to extract materials from, default is all.
-        """
-
-        if self._objects_to_extract_materials_from is not None:
-            objects = self._objects_to_extract_materials_from
-        else:
-            objects = bpy.context.scene.objects
-        for obj in objects:
-            for m in obj.material_slots:
-                if self.output_textures_only:
-                    # check if any texture nodes are in this material, no check if they are connected to the output
-                    if Utility.get_nodes_with_type(m.material.node_tree.nodes, 'TexImage'):
-                        self.scene_materials.append(m.material.copy())
-                else:
-                    self.scene_materials.append(m.material.copy())
->>>>>>> 47df595c
+                        material.material = np.random.choice(self._materials_to_replace_with)