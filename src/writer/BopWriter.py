--- conflicted
+++ resolved
@@ -9,13 +9,8 @@
 import bpy
 from mathutils import Euler, Matrix, Vector
 
-<<<<<<< HEAD
-from src.utility.BlenderUtility import get_all_mesh_objects
-from src.utility.BlenderUtility import load_image
-=======
 from src.utility.BlenderUtility import get_all_mesh_objects, load_image
 from src.utility.Utility import Utility
->>>>>>> 198aa4ee
 from src.writer.StateWriter import StateWriter
 
 
@@ -79,11 +74,7 @@
     :param path: Path to the output depth image file.
     :param im: ndarray with the depth image to save.
     """
-<<<<<<< HEAD
-    if path.split('.')[-1].lower() != 'png':
-=======
     if not path.endswith(".png"):
->>>>>>> 198aa4ee
         raise ValueError('Only PNG format is currently supported.')
 
     im[im > 65535] = 65535
@@ -106,13 +97,8 @@
     .. csv-table::
         :header: "Keyword", "Description"
 
-<<<<<<< HEAD
-       "dataset", "Annotations for objects of this dataset will be saved. Type: string."
-       "append_to_existing_output", "If true, the new frames will be appended to the existing ones. "
-=======
         "dataset", "Annotations for objects of this dataset will be saved. Type: string."
         "append_to_existing_output", "If true, the new frames will be appended to the existing ones. "
->>>>>>> 198aa4ee
                                     "Type: bool. Default: False"
         "postprocessing_modules", "A dict of list of postprocessing modules. The key in the dict specifies the output "
                             "to which the postprocessing modules should be applied. Every postprocessing module "
@@ -126,24 +112,6 @@
         StateWriter.__init__(self, config)
 
         # Parse configuration.
-<<<<<<< HEAD
-        self.dataset = self.config.get_string("dataset", "")
-        if self.dataset == "":
-            raise Exception("Dataset not specified.")
-        self.append_to_existing_output =\
-            self.config.get_bool("append_to_existing_output", False)
-
-        # Number of frames saved in each chunk.
-        self.frames_per_chunk = 1000
-
-        # Multiply the output depth image with this factor to get depth in mm.
-        self.depth_scale = 0.1
-
-        # Format of the RGB and depth images.
-        rgb_ext = '.png'
-        depth_ext = '.png'
-
-=======
         self.dataset = self.config.get_string("dataset")
 
         self.append_to_existing_output = self.config.get_bool("append_to_existing_output", False)
@@ -165,18 +133,13 @@
         # Format of the depth images.
         depth_ext = '.png'
 
->>>>>>> 198aa4ee
         # Output paths.
         base_path = self._determine_output_dir(False)
         self.dataset_dir = os.path.join(base_path, 'bop_data', self.dataset)
         self.chunks_dir = os.path.join(self.dataset_dir, 'train_synt')
         self.camera_path = os.path.join(self.dataset_dir, 'camera.json')
         self.rgb_tpath = os.path.join(
-<<<<<<< HEAD
-            self.chunks_dir, '{chunk_id:06d}', 'rgb', '{im_id:06d}' + rgb_ext)
-=======
             self.chunks_dir, '{chunk_id:06d}', 'rgb', '{im_id:06d}' + '{im_type}')
->>>>>>> 198aa4ee
         self.depth_tpath = os.path.join(
             self.chunks_dir, '{chunk_id:06d}', 'depth', '{im_id:06d}' + depth_ext)
         self.chunk_camera_tpath = os.path.join(
@@ -216,8 +179,6 @@
         # Save the data.
         self._write_camera()
         self._write_frames()
-<<<<<<< HEAD
-=======
 
     def _apply_postprocessing(self, output_key, data):
         """ Applies all postprocessing modules registered for this output type.
@@ -248,7 +209,6 @@
             data.dtype) + " - path: " + file_path)
 
         return data
->>>>>>> 198aa4ee
 
     def _get_camera_attribute(self, cam_pose, attribute_name):
         """ Returns the value of the requested attribute for the given object.
@@ -292,19 +252,11 @@
         """ Constructs the camera matrix K.
 
         :param cam_pose: Camera info.
-<<<<<<< HEAD
-        :return: 3x3 camera matrix K.
-=======
         :return: camera matrix K as 9x1 list.
->>>>>>> 198aa4ee
         """
         shift_x = self._get_camera_attribute(cam_pose, 'shift_x')
         shift_y = self._get_camera_attribute(cam_pose, 'shift_y')
         syn_cam_K = self._get_camera_attribute(cam_pose, 'loaded_intrinsics')
-<<<<<<< HEAD
-=======
-
->>>>>>> 198aa4ee
         width = bpy.context.scene.render.resolution_x
         height = bpy.context.scene.render.resolution_y
 
@@ -367,13 +319,6 @@
             cam_R_m2c = list(cam_R_m2c[0]) + list(cam_R_m2c[1]) + list(cam_R_m2c[2])
             cam_t_m2c = list(cam_H_m2c.to_translation() * 1000.)
 
-<<<<<<< HEAD
-            frame_gt.append({
-                'cam_R_m2c': cam_R_m2c,
-                'cam_t_m2c': cam_t_m2c,
-                'obj_id': self._get_object_attribute(obj, 'id')
-            })
-=======
             # ignore examples that fell through the plane
             if not np.linalg.norm(cam_t_m2c) > self._ignore_dist_thres * 1000.:
                 frame_gt.append({
@@ -383,7 +328,6 @@
                 })
             else:
                 print('ignored obj, ', self._get_object_attribute(obj, 'id'))
->>>>>>> 198aa4ee
 
         return frame_gt
 
@@ -443,11 +387,7 @@
                 chunk_gt = {}
                 chunk_camera = {}
                 os.makedirs(os.path.dirname(
-<<<<<<< HEAD
-                    self.rgb_tpath.format(chunk_id=curr_chunk_id, im_id=0)))
-=======
                     self.rgb_tpath.format(chunk_id=curr_chunk_id, im_id=0, im_type='PNG')))
->>>>>>> 198aa4ee
                 os.makedirs(os.path.dirname(
                     self.depth_tpath.format(chunk_id=curr_chunk_id, im_id=0)))
 
@@ -459,24 +399,15 @@
             rgb_output = self._find_registered_output_by_key("colors")
             if rgb_output is None:
                 raise Exception("RGB image has not been rendered.")
-<<<<<<< HEAD
-            rgb_fpath = self.rgb_tpath.format(chunk_id=curr_chunk_id, im_id=curr_frame_id)
-=======
             image_type = '.png' if rgb_output['path'].endswith('png') else '.jpg'
             rgb_fpath = self.rgb_tpath.format(chunk_id=curr_chunk_id, im_id=curr_frame_id, im_type=image_type)
->>>>>>> 198aa4ee
             shutil.copyfile(rgb_output['path'] % frame_id, rgb_fpath)
 
             # Load the resulting depth image.
             depth_output = self._find_registered_output_by_key("depth")
             if depth_output is None:
                 raise Exception("Depth image has not been rendered.")
-<<<<<<< HEAD
-            depth = load_image(depth_output['path'] % frame_id, num_channels=1)
-            depth = depth.squeeze(axis=2)
-=======
             depth = self._load_and_postprocess(depth_output['path'] % frame_id, "depth")
->>>>>>> 198aa4ee
 
             # Scale the depth to retain a higher precision (the depth is saved
             # as a 16-bit PNG image with range 0-65535).
