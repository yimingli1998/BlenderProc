--- conflicted
+++ resolved
@@ -56,11 +56,7 @@
         elevation_max = self.config.get_float("elevation_max")
 
         if self.config.get_bool("uniform_elevation", False):
-<<<<<<< HEAD
-            el_sampled = (elevation_min + (elevation_max-elevation_min) * np.random.rand()) / 180. * np.pi
-=======
             el_sampled = np.deg2rad(elevation_min + (elevation_max-elevation_min) * np.random.rand())
->>>>>>> 738920f7
             az_sampled = 2 * np.pi * np.random.rand()
             # spherical to cartesian coordinates
             direction_vector = np.array([np.sin(np.pi/2 - el_sampled) * np.cos(az_sampled), 
@@ -75,29 +71,21 @@
                 elevation_max = 0.001
 
             # Height of a sampling cone
-<<<<<<< HEAD
-            H = 1
             
-            # Sampling and rejection radius
-            R_sampling = H / np.tan(np.deg2rad(elevation_min))
-            R_rejection = H / np.tan(np.deg2rad(elevation_max))
-=======
             cone_height = 1
             
             # Sampling and rejection radius
             R_sampling = cone_height / np.tan(np.deg2rad(elevation_min))
             R_rejection = cone_height / np.tan(np.deg2rad(elevation_max))
->>>>>>> 738920f7
+
             # Init sampled point at the center of a sampling disk
             sampled_2d = [center[0], center[1]]
             
             # Sampling a point from a 2-ball (disk) i.e. from the base of the right subsampling
             # cone using Polar + Radial CDF method + rejection for 2-ball base of the rejection cone.
-<<<<<<< HEAD
-            while (sampled_2d[0] - center[0])**2 + (sampled_2d[1] - center[1])**2 <= R_rejection**2:
-=======
+
             while sum((sampled_2d - center)**2) <= R_rejection**2:
->>>>>>> 738920f7
+
             # http://extremelearning.com.au/how-to-generate-uniformly-random-points-on-n-spheres-and-n-balls/
                 r = R_sampling * np.sqrt(np.random.uniform())
                 theta = np.random.uniform() * 2 * np.pi
@@ -105,20 +93,13 @@
                 sampled_2d[1] = center[1] + r * np.sin(theta)
 
             # Sampled point in 3d
-<<<<<<< HEAD
-            direction_point = np.array([center[0] + sampled_2d[0], center[1] + sampled_2d[1], center[2] + H])
-=======
+
             direction_point = np.array([center[0] + sampled_2d[0], center[1] + sampled_2d[1], center[2] + cone_height])
->>>>>>> 738920f7
 
             # Getting vector, then unit vector that defines the direction
             full_vector = direction_point - center
 
-<<<<<<< HEAD
-            direction_vector = full_vector/np.linalg.norm(full_vector)
-=======
             direction_vector = full_vector/np.maximum(np.linalg.norm(full_vector), np.finfo(np.float32).eps)
->>>>>>> 738920f7
 
         # Calculate the factor for the unit vector
         factor = np.random.uniform(radius_min, radius_max)
