# SceneNet with CCTextures

<p align="center">
<img src="rendering.jpg" alt="Front readme image" width=300>
</p>

The focus of this example is to show the correct usage of the MaterialRandomizer in a more complex context.

We provide a script to download the `.obj` files, see the [scripts](../../scripts/) folder, the texture files can be downloaded [here](http://tinyurl.com/zpc9ppb).

It is also necessary to download the textures from cc_textures we provide a script [here](../../scripts/download_cc_textures.py).

All three are needed to use this example properly.

## Usage

Execute in the BlenderProc main directory:

```
python run.py examples/scenenet_with_cctextures/config.yaml <PATH_TO_SCENE_NET_OBJ_FILE> <PATH_TO_TEXTURE_FOLDER> resources/cctextures examples/scenenet_with_cctextures/output
``` 

* `examples/scenenet_with_cctextures/config.yaml`: path to the configuration file with pipeline configuration.
* `<PATH_TO_SCENE_NET_OBJ_FILE>`: path to the used scene net `.obj` file, download via this [script](../../scripts/download_scenenet_with_cctextures.py)
* `<PATH_TO_TEXTURE_FOLDER>`: path to the downloaded texture files, you can find them [here](http://tinyurl.com/zpc9ppb)
* `resources/cctextures`:  path to the cctexture folder, downloaded via the script.
* `examples/scenenet_with_cctextures/output`: path to the output directory.


## Visualization

In the output folder you will find a series of `.hdf5` containers. These can be visualized with the script:

```
python scripts/visHdf5Files.py examples/scenenet_with_cctextures/output/*.hdf5
``` 

## Steps

* The `SceneNetLoader` loads all the objects, which are stored in this one `.obj` file. 
* Each object gets randomly assigned textures based on its name. Therefore, in each run the objects, will have different textures.
 
## Config file

### Global

```yaml
{
    "module": "main.Initializer",
    "config": {
      "global": {
        "output_dir": "<args:2>",
        "max_bounces": 200,
        "diffuse_bounces": 200,
        "glossy_bounces": 200,
        "transmission_bounces": 200,
        "transparency_bounces": 200
      }
    }
}
```

We define here besides the usual `output_dir` also the amount of light bounces done by the path tracer.
Usually these values can be quite low, but if the materials are more complex higher bounce numbers give better results.
However, they increase the render time slightly and that's why they are usually turned off.

### SceneNetLoader 

```yaml
{
    "module": "loader.SceneNetLoader",
    "config": {
      "file_path": "<args:0>",
      "texture_folder": "<args:1>"
    }
}
```

This module loads the SceneNet data object, specified via the `file_path`. 
All objects included in this `.obj` file get a randomly selected texture from the `texture_folder`.
The `category_id` of each object are set based on their name, check the [table](../../resources/id_mappings/nyu_idset.csv) for more information on the labels.

### CameraSampler

```yaml
{
    "module": "camera.CameraSampler",
    "config": {
      "cam_poses": [{
        "number_of_samples": 5, # amount of camera samples
        "proximity_checks": {
          "min": 1.0
        },
        "location": {
          "provider": "sampler.UpperRegionSampler",
          "min_height": 1.5,
          "max_height": 1.8,
          "to_sample_on": {
            "provider": "getter.Entity",
            "index": 0,
            "conditions": {
              "cp_category_id": 2  # 2 stands for floor
            }
          }
        },
        "rotation": {
          "value": {
            "provider":"sampler.Uniform3d",
            "max":[1.2217, 0, 6.283185307],
            "min":[1.2217, 0, 0]
          }
        },
        "check_if_pose_above_object_list": {
          "provider": "getter.Entity",
          "conditions": {
            "cp_category_id": 2,
            "type": "MESH"
          }
        }
      }]
    }
}
```

We sample here five random camera poses, where the location is above the object with the `category_id: 2`, which is the floor.
So all cameras will be sampled above the floor, with a certain height.
In the end, we perform a check with `check_if_pose_above_object_lis` that the sampled pose is directly above a floor and not an object.

### CCMaterialLoader

```yaml
{
<<<<<<< HEAD
  "module": "loader.CCMaterialLoader",
  # you can use the scripts/download_cc_textures.py to download them
  "config": {
    "folder_path": "<args:2>",
    "preload": True
  }
=======
  "module": "loader.CCMaterialLoader"
>>>>>>> 7d0775a7
}
```

This module loads empty materials, corresponding to the materials ,which are available at [cc0textures.com](https://cc0textures.com/).
It assumes the textures have been downloaded via the [script](../../scripts/download_cc_textures.py). 

As the loading of all the images is quite time consuming, we preload here only the structure, but not the actual images.
Each material will have a custom property `"is_cc_texture": True`.

This module only sets up the materials which can then be used by other modules.

### MaterialRandomizer 

```yaml
    {
      "module": "manipulators.EntityManipulator",
      "config": {
        "selector": {
          "provider": "getter.Entity",
          "conditions": {
            "type": "MESH"
          }
        },
        "cf_randomize_materials": {
          "randomization_level": 0.4,
          "materials_to_replace_with": {
            "provider": "getter.Material",
            "random_samples": 1,
            "conditions": {
              "cp_is_cc_texture": True  # this will return one random loaded cc textures
            }
          }
        }
      }
    }
```

This builds up on the [material_randomizer](../material_randomizer) example.

We also use the `randomization_level` and set it `0.4`.

Furthermore, we select all the materials, we want to use for the replacing, as there are only SceneNet objects loaded, we do not specify, which objects materials we want to replace.
Each material loaded by CCMaterialLoader set the `cp_is_cc_texture` custom property to true.

<<<<<<< HEAD
### CCMaterialLoader

```yaml
{
  "module": "loader.CCMaterialLoader",
  # you can use the scripts/download_cc_textures.py to download them
  "config": {
    "folder_path": "<args:2>",
    "fill_used_empty_materials": True
  }
}
```

Now the empty materials, which have been used by the `manipulators.EntityManipulator` are filled with the actual images.
If this is not done, all the materials will be empty.

### SceneNetLighting
=======
### SurfaceLighting
>>>>>>> 7d0775a7

```yaml
<<<<<<< HEAD
"module": "lighting.SurfaceLighting",
"config": {
  "selector": {
    "provider": "getter.Entity",
      "conditions": {
        "name": ".*lamp.*"
      }
  },
  "emission_strength": 15.0,
  "keep_using_base_color": True
}
```

The first module call will make the lamps in the scene emit light, while using the assigned material textures.

```yaml
"module": "lighting.SurfaceLighting",
"config": {
  "selector": {
    "provider": "getter.Entity",
    "conditions": {
      "name": "Ceiling"
    },
    "emission_strength": 2.0
  }
}
```

The second module call will make the ceiling emit light and remove any materials placed on it.
This can be changed if desired for more information check out the documentation of the module.

## More examples

* [shapenet_with_scenenet](../shapenet_with_scenenet): Using shapenet combined with scenenet
* [sung_basic](../suncg_basic): More on rendering SUNCG scenes with fixed camera poses.
* [suncg_with_cam_sampling](../suncg_with_cam_sampling): More on rendering SUNCG scenes with dynamically sampled camera poses.
* [front_3d](../front_3d): More on rendering 3D Front scenes with sampled camera poses.
* [front_3d_with_improved_mat](../front_3d_with_improved_mat): More on rendering 3D Front scenes with sampled camera poses and randomized textures.<|MERGE_RESOLUTION|>--- conflicted
+++ resolved
@@ -130,16 +130,12 @@
 
 ```yaml
 {
-<<<<<<< HEAD
   "module": "loader.CCMaterialLoader",
   # you can use the scripts/download_cc_textures.py to download them
   "config": {
     "folder_path": "<args:2>",
     "preload": True
   }
-=======
-  "module": "loader.CCMaterialLoader"
->>>>>>> 7d0775a7
 }
 ```
 
@@ -184,7 +180,6 @@
 Furthermore, we select all the materials, we want to use for the replacing, as there are only SceneNet objects loaded, we do not specify, which objects materials we want to replace.
 Each material loaded by CCMaterialLoader set the `cp_is_cc_texture` custom property to true.
 
-<<<<<<< HEAD
 ### CCMaterialLoader
 
 ```yaml
@@ -202,12 +197,8 @@
 If this is not done, all the materials will be empty.
 
 ### SceneNetLighting
-=======
-### SurfaceLighting
->>>>>>> 7d0775a7
-
-```yaml
-<<<<<<< HEAD
+
+```yaml
 "module": "lighting.SurfaceLighting",
 "config": {
   "selector": {
